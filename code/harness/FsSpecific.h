--- conflicted
+++ resolved
@@ -83,48 +83,45 @@
  public:
   Ext2FsSpecific();
   static constexpr char kFsType[] = "ext2";
-<<<<<<< HEAD
-  static const unsigned int kDelaySeconds = 2;
-=======
-#if THREE_THIRTEEN == 1 || FOUR_FOUR == 1 || FOUR_FIFTEEN == 1 || \
+
+#if TWO_SEC == 1
+  static const unsigned int kDelaySeconds = 2;
+#elif THREE_THIRTEEN == 1 || FOUR_FOUR == 1 || FOUR_FIFTEEN == 1 || \
     FOUR_SIXTEEN == 1
   static const unsigned int kDelaySeconds = 20;
 #else
   static const unsigned int kDelaySeconds = 120;
 #endif
->>>>>>> 8ab7af4e
 };
 
 class Ext3FsSpecific : public ExtFsSpecific {
  public:
   Ext3FsSpecific();
   static constexpr char kFsType[] = "ext3";
-<<<<<<< HEAD
-  static const unsigned int kDelaySeconds = 2;
-=======
-#if THREE_THIRTEEN == 1 || FOUR_FOUR == 1 || FOUR_FIFTEEN == 1 || \
+
+#if TWO_SEC == 1
+  static const unsigned int kDelaySeconds = 2;
+#elif THREE_THIRTEEN == 1 || FOUR_FOUR == 1 || FOUR_FIFTEEN == 1 || \
     FOUR_SIXTEEN == 1
   static const unsigned int kDelaySeconds = 42;
 #else
   static const unsigned int kDelaySeconds = 120;
 #endif
->>>>>>> 8ab7af4e
 };
 
 class Ext4FsSpecific : public ExtFsSpecific {
  public:
   Ext4FsSpecific();
   static constexpr char kFsType[] = "ext4";
-<<<<<<< HEAD
-  static const unsigned int kDelaySeconds = 2;
-=======
-#if THREE_THIRTEEN == 1 || FOUR_FOUR == 1 || FOUR_FIFTEEN == 1 ||\
+
+#if TWO_SEC == 1
+  static const unsigned int kDelaySeconds = 2;
+#elif THREE_THIRTEEN == 1 || FOUR_FOUR == 1 || FOUR_FIFTEEN == 1 ||\
     FOUR_SIXTEEN == 1
   static const unsigned int kDelaySeconds = 42;
 #else
   static const unsigned int kDelaySeconds = 120;
 #endif
->>>>>>> 8ab7af4e
 };
 
 class BtrfsFsSpecific : public FsSpecific {
@@ -139,16 +136,15 @@
   virtual unsigned int GetPostRunDelaySeconds() override;
 
   static constexpr char kFsType[] = "btrfs";
-<<<<<<< HEAD
-  static const unsigned int kDelaySeconds = 2;
-=======
-#if THREE_THIRTEEN == 1 || FOUR_FOUR == 1 || FOUR_FIFTEEN == 1 || \
+
+#if TWO_SEC == 1
+  static const unsigned int kDelaySeconds = 2;
+#elif THREE_THIRTEEN == 1 || FOUR_FOUR == 1 || FOUR_FIFTEEN == 1 || \
     FOUR_SIXTEEN == 1
   static const unsigned int kDelaySeconds = 40;
 #else
   static const unsigned int kDelaySeconds = 120;
 #endif
->>>>>>> 8ab7af4e
 };
 
 class F2fsFsSpecific : public FsSpecific {
@@ -163,10 +159,10 @@
   virtual unsigned int GetPostRunDelaySeconds() override;
 
   static constexpr char kFsType[] = "f2fs";
-<<<<<<< HEAD
-  static const unsigned int kDelaySeconds = 2;
-=======
-#if THREE_THIRTEEN == 1
+
+#if TWO_SEC == 1
+  static const unsigned int kDelaySeconds = 2;
+#elif THREE_THIRTEEN == 1
   static const unsigned int kDelaySeconds = 15;
 #elif FOUR_FOUR == 1
   static const unsigned int kDelaySeconds = 76;
@@ -175,7 +171,6 @@
 #else
   static const unsigned int kDelaySeconds = 120;
 #endif
->>>>>>> 8ab7af4e
 };
 
 class XfsFsSpecific : public FsSpecific {
@@ -190,15 +185,14 @@
   virtual unsigned int GetPostRunDelaySeconds() override;
 
   static constexpr char kFsType[] = "xfs";
-<<<<<<< HEAD
-  static const unsigned int kDelaySeconds = 2;
-=======
-#if FOUR_FIFTEEN == 1 || FOUR_SIXTEEN == 1
+
+#if TWO_SEC == 1
+  static const unsigned int kDelaySeconds = 2;
+#elif FOUR_FIFTEEN == 1 || FOUR_SIXTEEN == 1
   static const unsigned int kDelaySeconds = 97;
 #else
   static const unsigned int kDelaySeconds = 120;
 #endif
->>>>>>> 8ab7af4e
 };
 
 /*
