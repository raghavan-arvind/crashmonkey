#include "DiskContents.h"
using std::endl;

namespace fs_testing {

fileAttributes::fileAttributes() {
  dir_attr = NULL;
  stat_attr = NULL;
  md5sum = "";
}

fileAttributes::~fileAttributes() {
}

void fileAttributes::set_dir_attr(struct dirent* a) {
  dir_attr = (struct dirent *) malloc(sizeof(struct dirent));
  dir_attr->d_ino = a->d_ino;
  dir_attr->d_off = a->d_off;
  dir_attr->d_reclen = a->d_reclen;
  dir_attr->d_type = a->d_type;
  strncpy(dir_attr->d_name, a->d_name, sizeof(a->d_name));
  dir_attr->d_name[sizeof(a->d_name) - 1] = '\0';
}

void fileAttributes::set_stat_attr(struct stat* a) {
  stat_attr = (struct stat *) malloc(sizeof(struct stat));

  stat_attr->st_dev = a->st_dev;
  stat_attr->st_ino = a->st_ino;
  stat_attr->st_mode = a->st_mode;
  stat_attr->st_nlink = a->st_nlink;
  stat_attr->st_uid = a->st_uid;
  stat_attr->st_gid = a->st_gid;
  stat_attr->st_rdev = a->st_rdev;
  stat_attr->st_size = a->st_size;
  stat_attr->st_atime = a->st_atime;
  stat_attr->st_mtime = a->st_mtime;
  stat_attr->st_ctime = a->st_ctime;
  stat_attr->st_blksize = a->st_blksize;
  stat_attr->st_blocks = a->st_blocks;
}

void fileAttributes::set_md5sum(std::string file_path) {
  FILE *fp;
  std::string command = "md5sum " + file_path;
  char md5[100];
  fp = popen(command.c_str(), "r");
  fscanf(fp, "%s", md5);
  fclose(fp);
  std::string md5_str(md5);
  md5sum = md5_str;
}

bool fileAttributes::compare_dir_attr(struct dirent* a) {
  if (a == NULL && dir_attr == NULL) {
    return true;
  } else if (a == NULL || dir_attr == NULL) {
    return false;
  }
  return ((dir_attr->d_ino == a->d_ino) &&
   // (dir_attr->d_off == a->d_off) &&
    (dir_attr->d_reclen == a->d_reclen) &&
    (dir_attr->d_type == a->d_type) &&
    (strcmp(dir_attr->d_name, a->d_name) == 0));
}

bool fileAttributes::compare_stat_attr(struct stat *a) {
  if (a == NULL && stat_attr == NULL) {
    return true;
  } else if (a == NULL || stat_attr == NULL) {
    return false;
  }

  return ((stat_attr->st_ino == a->st_ino) &&
    //(stat_attr->st_mode == a->st_mode) &&
    (stat_attr->st_nlink == a->st_nlink) &&
    (stat_attr->st_uid == a->st_uid) &&
    (stat_attr->st_gid == a->st_gid) &&
    // (stat_attr->st_rdev == a->st_rdev) &&
    // (stat_attr->st_dev == a->st_dev) &&
    (stat_attr->st_size == a->st_size) &&
    // (stat_attr->st_blksize == a->st_blksize) &&
    (stat_attr->st_blocks == a->st_blocks));
}

bool fileAttributes::compare_md5sum(std::string a) {
  return md5sum.compare(a);
}

bool fileAttributes::is_regular_file() {
  return S_ISREG(stat_attr->st_mode);
}

std::ofstream& operator<< (std::ofstream& os, fileAttributes& a) {
  // print dir_attr
  if (a.dir_attr != NULL) {
    os << "---Directory Atrributes---" << std::endl;
    os << "Name   : " << (a.dir_attr)->d_name << std::endl;
    os << "Inode  : " << (a.dir_attr)->d_ino << std::endl;
    os << "Offset : " << (a.dir_attr)->d_off << std::endl;
    os << "Length : " << (a.dir_attr)->d_reclen << std::endl;
    os << "Type   : " << (a.dir_attr)->d_type << std::endl;
  }
  // print stat_attr
  if (a.stat_attr != NULL) {
    os << "---File Stat Atrributes---" << std::endl;
    os << "Inode     : " << (a.stat_attr)->st_ino << std::endl;
    os << "TotalSize : " << (a.stat_attr)->st_size << std::endl;
    os << "BlockSize : " << (a.stat_attr)->st_blksize << std::endl;
    os << "#Blocks   : " << (a.stat_attr)->st_blocks << std::endl;
    os << "#HardLinks: " << (a.stat_attr)->st_nlink << std::endl;
    os << "Mode      : " << (a.stat_attr)->st_mode << std::endl;
    os << "User ID   : " << (a.stat_attr)->st_uid << std::endl;
    os << "Group ID  : " << (a.stat_attr)->st_gid << std::endl;
    os << "Device ID : " << (a.stat_attr)->st_rdev << std::endl;
    os << "RootDev ID: " << (a.stat_attr)->st_dev << std::endl;
  }
}

DiskContents::DiskContents(char* path, const char* type) {
  disk_path = (char *) malloc(sizeof(char)*30);
  mount_point = (char *) malloc(sizeof(char)*40);
  fs_type = (char *) malloc(sizeof(char)*10);
  strcpy(disk_path, path);
  strcpy(fs_type, type);
  device_mounted = false;
}

DiskContents::~DiskContents() {
  // free(disk_path);
  // free(mount_point);
  // free(fs_type);
}

int DiskContents::mount_disk() {
  // Construct and set mount_point
  strcpy(mount_point, "/mnt/");
  strcat(mount_point, (disk_path + 5));
  // Create the mount directory with read/write/search permissions for owner and group, 
  // and with read/search permissions for others.
  int ret = mkdir(mount_point, S_IRWXU | S_IRWXG | S_IROTH | S_IXOTH);
  if (ret == -1 && errno != EEXIST) {
    std::cout << "creating mountpoint failed" << std::endl;
    return -1;
  }
  std::cout << "Mounting disk : " << disk_path << std::endl;
  // Mount the disk

  if (mount(disk_path, mount_point, fs_type, MS_RDONLY, NULL) < 0) {
    return -1;
  }
  // sleep after mount
  unsigned int to_sleep = 1;
  do {
    to_sleep = sleep(to_sleep);
  } while (to_sleep > 0);

  device_mounted = true;
  return 0;
}

int DiskContents::unmount_and_delete_mount_point() {
  // umount till successful
  int umount_res;
  int err;
  std::string command = "umount ";
  command += mount_point;
  system(command.c_str());
  do {
    umount_res = umount(mount_point);
    if (umount_res < 0) {
      err = errno;
      usleep(500);
    }
  } while (umount_res < 0 && err == EBUSY);

  // Delete the mount directory
  if (unlink(mount_point) != 0) {
    return -1;
  }
  device_mounted = false;
  return 0;
}

void DiskContents::set_mount_point(std::string path) {
  strcpy(mount_point, path.c_str());
}

void DiskContents::get_contents(const char* path) {
  DIR *directory;
  struct dirent *dir_entry;
  // open both the directories
  if (!(directory = opendir(path))) {
    return;
  }
  // get the contents in both the directories
  if (!(dir_entry = readdir(directory))) {
    closedir(directory);
    return;
  }
  do {
    std::string parent_path(path);
    std::string filename(dir_entry->d_name);
    std::string current_path = parent_path + "/" + filename;
    std::string relative_path = current_path;
    relative_path.erase(0, strlen(mount_point));
    struct stat statbuf;
    fileAttributes fa;
    if (stat(current_path.c_str(), &statbuf) == -1) {
      continue;
    }
    if (dir_entry->d_type == DT_DIR) {
      if ((strcmp(dir_entry->d_name, ".") == 0) || (strcmp(dir_entry->d_name, "..") == 0)) {
        continue;
      }
      fa.set_dir_attr(dir_entry);
      fa.set_stat_attr(&statbuf);
<<<<<<< HEAD
      contents[filename] = fa;
=======
      contents[relative_path] = fa;
>>>>>>> 4c854421
      // If the entry is a directory and not . or .. make a recursive call
      get_contents(current_path.c_str());
    } else if (dir_entry->d_type == DT_LNK) {
      // compare lstat outputs
      struct stat lstatbuf;
      if (lstat(current_path.c_str(), &lstatbuf) == -1) {
        continue;
      }
      fa.set_stat_attr(&lstatbuf);
<<<<<<< HEAD
      contents[filename] = fa;
    } else if (dir_entry->d_type == DT_REG) {
      fa.set_md5sum(current_path);
      fa.set_stat_attr(&statbuf);
      contents[filename] = fa;
    } else {
      fa.set_stat_attr(&statbuf);
      contents[filename] = fa;
=======
      contents[relative_path] = fa;
    } else if (dir_entry->d_type == DT_REG) {
      fa.set_md5sum(current_path);
      fa.set_stat_attr(&statbuf);
      contents[relative_path] = fa;
    } else {
      fa.set_stat_attr(&statbuf);
      contents[relative_path] = fa;
>>>>>>> 4c854421
    }
  } while (dir_entry = readdir(directory));
  closedir(directory);
}

const char* DiskContents::get_mount_point() {
  return mount_point;
}

bool DiskContents::compare_disk_contents(DiskContents &compare_disk, std::ofstream &diff_file) {
  std::cout << __func__ << std::endl;
  bool retValue = true;

  if (strcmp(disk_path, compare_disk.disk_path) == 0) {
    return retValue;
  }

  std::string base_path = "/mnt/snapshot";
  get_contents(base_path.c_str());

  if (compare_disk.mount_disk() != 0) {
    std::cout << "Mounting " << compare_disk.disk_path << " failed" << std::endl;
  }

  compare_disk.get_contents(compare_disk.get_mount_point());

  // Compare the size of contents
  if (contents.size() != compare_disk.contents.size()) {
    diff_file << "DIFF: Mismatch" << std::endl;
    diff_file << "Unequal #entries in " << disk_path << ", " << compare_disk.disk_path;
    diff_file << std::endl << std::endl;
    diff_file << disk_path << " contains:" << std::endl;
    for (auto i : contents) {
      diff_file << i.first << std::endl;
    }
    diff_file << std::endl;

    diff_file << compare_disk.disk_path << " contains:" << std::endl;
    for (auto i : compare_disk.contents) {
      diff_file << i.first << std::endl;
    }
    diff_file << std::endl;
    retValue = false;
  }

  // entry-wise comparision
  for (auto i : contents) {
    fileAttributes i_fa = i.second;
    if (compare_disk.contents.find((i.first)) == compare_disk.contents.end()) {
      diff_file << "DIFF: Missing " << i.first << std::endl;
      diff_file << "Found in " << disk_path << " only" << std::endl;
      diff_file << i_fa << endl << endl;
      retValue = false;
      continue;
    }
    fileAttributes j_fa = compare_disk.contents[(i.first)];
    if (!(i_fa.compare_dir_attr(j_fa.dir_attr)) ||
          !(i_fa.compare_stat_attr(j_fa.stat_attr))) {
        diff_file << "DIFF: Content Mismatch " << i.first << std::endl << std::endl;
        diff_file << disk_path << ":" << std::endl;
        diff_file << i_fa << endl << endl;
        diff_file << compare_disk.disk_path << ":" << std::endl;
        diff_file << j_fa << endl << endl;
        retValue = false;
        continue;
    }
    // compare user data if the entry corresponds to a regular files
    if (i_fa.is_regular_file()) {
      // check md5sum of the file contents
      if (i_fa.compare_md5sum(j_fa.md5sum) != 0) {
        diff_file << "DIFF : Data Mismatch of " << (i.first) << std::endl;
        diff_file << disk_path << " has md5sum " << i_fa.md5sum << std::endl;
        diff_file << compare_disk.disk_path << " has md5sum " << j_fa.md5sum;
        diff_file << std::endl << std::endl;
        retValue = false;
      }
    }
  }
  // TODO(P.S.) Fix the unmount issue and uncomment the function below.
  compare_disk.unmount_and_delete_mount_point();
  return retValue;
}

// TODO(P.S.) Cleanup the code and pull out redundant code into separate functions
bool DiskContents::compare_entries_at_path(DiskContents &compare_disk,
  std::string path, std::ofstream &diff_file) {
  std::cout << __func__ << std::endl;
  bool retValue = true;

  if (strcmp(disk_path, compare_disk.disk_path) == 0) {
    return retValue;
  }

  std::string base_path = "/mnt/snapshot" + path;
  get_contents(base_path.c_str());

  if (compare_disk.mount_disk() != 0) {
    std::cout << "Mounting " << compare_disk.disk_path << " failed" << std::endl;
  }

  std::string compare_disk_mount_point(compare_disk.get_mount_point());
  std::string compare_path = compare_disk_mount_point + path;
  compare_disk.get_contents(compare_path.c_str());

  // Compare the size of contents
  if (contents.size() != compare_disk.contents.size()) {
    diff_file << "DIFF: Mismatch" << std::endl;
    diff_file << "Unequal #entries in " << disk_path << ", " << compare_disk.disk_path;
    diff_file << std::endl << std::endl;
    diff_file << disk_path << " contains:" << std::endl;
    for (auto i : contents) {
      diff_file << i.first << std::endl;
    }
    diff_file << std::endl;

    diff_file << compare_disk.disk_path << " contains:" << std::endl;
    for (auto i : compare_disk.contents) {
      diff_file << i.first << std::endl;
    }
    diff_file << std::endl;
    compare_disk.unmount_and_delete_mount_point();
    return false;
  }

  fileAttributes base_fa, compare_fa;
  bool failed_stat = false;
  struct stat base_statbuf, compare_statbuf;
  if (stat(base_path.c_str(), &base_statbuf) == -1) {
    diff_file << "Failed stating the file " << base_path << std::endl;
    failed_stat = true;
  }
  if (stat(compare_path.c_str(), &compare_statbuf) == -1) {
    diff_file << "Failed stating the file " << compare_path << std::endl;
    failed_stat = true;
  }

  if (failed_stat) {
    compare_disk.unmount_and_delete_mount_point();
    return false;
  }

  base_fa.set_stat_attr(&base_statbuf);
  compare_fa.set_stat_attr(&compare_statbuf);
  if (!(base_fa.compare_stat_attr(compare_fa.stat_attr))) {
    diff_file << "DIFF: Content Mismatch " << path << std::endl << std::endl;
    diff_file << base_path << ":" << std::endl;
    diff_file << base_fa << endl << endl;
    diff_file << compare_path << ":" << std::endl;
    diff_file << compare_fa << endl << endl;
    compare_disk.unmount_and_delete_mount_point();
    return false;
  }

  if (base_fa.is_regular_file()) {
    base_fa.set_md5sum(base_path);
    compare_fa.set_md5sum(compare_path);
    if (base_fa.compare_md5sum(compare_fa.md5sum) != 0) {
      diff_file << "DIFF : Data Mismatch of " << path << std::endl;
      diff_file << base_path << " has md5sum " << base_fa.md5sum << std::endl;
      diff_file << compare_path << " has md5sum " << compare_fa.md5sum;
      diff_file << std::endl << std::endl;
      compare_disk.unmount_and_delete_mount_point();
      return false;
    }
  }

  // TODO(P.S.) Fix the unmount issue and uncomment the function below.
  compare_disk.unmount_and_delete_mount_point();
  return retValue;
}

bool DiskContents::compare_file_contents(DiskContents &compare_disk, std::string path,
    int offset, int length, std::ofstream &diff_file) {
  bool retValue = true;
  if (strcmp(disk_path, compare_disk.disk_path) == 0) {
    return retValue;
  }

  std::string base_path = "/mnt/snapshot" + path;
  if (compare_disk.mount_disk() != 0) {
    std::cout << "Mounting " << compare_disk.disk_path << " failed" << std::endl;
    return false;
  }
  std::string compare_disk_mount_point(compare_disk.get_mount_point());
  std::string compare_path = compare_disk_mount_point + path;

  fileAttributes base_fa, compare_fa;
  bool failed_stat = false;
  struct stat base_statbuf, compare_statbuf;
  if (stat(base_path.c_str(), &base_statbuf) == -1) {
    diff_file << "Failed stating the file " << base_path << std::endl;
    failed_stat = true;
  }
  if (stat(compare_path.c_str(), &compare_statbuf) == -1) {
    diff_file << "Failed stating the file " << compare_path << std::endl;
    failed_stat = true;
  }

  if (failed_stat) {
    compare_disk.unmount_and_delete_mount_point();
    return false;
  }

  std::ifstream f1(base_path, std::ios::binary);
  std::ifstream f2(compare_path, std::ios::binary);

  if (!f1 || !f2) {
    std::cout << "Error opening input file streams " << base_path  << " and ";
    std::cout << compare_path << std::endl;
    compare_disk.unmount_and_delete_mount_point();
    return false;
  }

  f1.seekg(offset, std::ifstream::beg);
  f2.seekg(offset, std::ifstream::beg);

  char * buffer_f1 = new char[length + 1];
  char * buffer_f2 = new char[length + 1];

  f1.read(buffer_f1, length);
  f2.read(buffer_f2, length);
  f1.close();
  f2.close();

  buffer_f1[length] = '\0';
  buffer_f2[length] = '\0';

  if (strcmp(buffer_f1, buffer_f2) == 0) {
    compare_disk.unmount_and_delete_mount_point();
    return true;
  }

  diff_file << __func__ << " failed" << std::endl;
  diff_file << "Content Mismatch of file " << path << " from " << offset << " of length " << length << endl;
  diff_file << base_path << " has " << buffer_f1 << endl;
  diff_file << compare_path << " has " << buffer_f2 << endl;
  compare_disk.unmount_and_delete_mount_point();
  return false;
}

<<<<<<< HEAD
=======
bool isEmptyDirOrFile(std::string path) {
  DIR *directory = opendir(path.c_str());
  if (directory == NULL) {
    return true;
  }

  struct dirent *dir_entry;
  int num_dir_entries = 0;
  while (dir_entry = readdir(directory)) {
    if (++num_dir_entries > 2) {
      break;
    }
  }
  closedir(directory);
  if (num_dir_entries <= 2) {
    return true;
  }
  return false;
}

bool isFile(std::string path) {
  struct stat sb;
  if (stat(path.c_str(), &sb) < 0) {
    std::cout << __func__ << ": Failed stating " << path << std::endl;
    return false;
  }
  if (S_ISDIR(sb.st_mode)) {
    return false;
  }
  return true;
}

bool DiskContents::deleteFiles(std::string path, std::ofstream &diff_file) {
  if (path.empty()) {
    return true;
  }

  if (isEmptyDirOrFile(path) == true) {
    if (path.compare("/mnt/snapshot") == 0) {
      return true;
    }
    if (isFile(path) == true) {
      return (unlink(path.c_str()) == 0);
    } else {
      return (rmdir(path.c_str()) == 0);
    }
  }

  DIR *directory = opendir(path.c_str());
  if (directory == NULL) {
    std::cout << "Couldn't open the directory " << path << std::endl;
    diff_file << "Couldn't open the directory " << path << std::endl;
    return false;
  }

  struct dirent *dir_entry;
  while (dir_entry = readdir(directory)) {
    if ((strcmp(dir_entry->d_name, ".") == 0) ||
        (strcmp(dir_entry->d_name, "..") == 0)) {
      continue;
    }

    std::string subpath = path + "/" + std::string(dir_entry->d_name);
    bool subpathIsFile = isFile(subpath);
    bool res = deleteFiles(subpath, diff_file);
    if (!res) {
      closedir(directory);
      diff_file << "Couldn't remove directory " << subpath << " " << strerror(errno) << endl;
      std::cout << "Couldn't remove directory " << subpath << " " << strerror(errno) << endl;
      return res;
    }

    if (!subpathIsFile) {
      if (rmdir(subpath.c_str()) < 0) {
        diff_file << "Couldn't remove directory " << subpath << " "  << strerror(errno) << endl;
        std::cout << "Couldn't remove directory " << subpath << " " << strerror(errno) << endl;
        return false;
      }
    }
  }
  closedir(directory);
  return true;
}

bool DiskContents::makeFiles(std::string base_path, std::ofstream &diff_file) {
  get_contents(base_path.c_str());
  for (auto &i : contents) {
    if (S_ISDIR((i.second).stat_attr->st_mode)) {
      std::string filepath = base_path + i.first + "/" + "_dummy";
      int fd = open(filepath.c_str(), O_CREAT|O_RDWR);
      if (fd < 0) {
        diff_file <<  "Couldn't create file " << filepath << endl;
        std::cout <<  "Couldn't create file " << filepath << endl;
        return false;
      }
      close(fd);
    }
  }
  return true;
}

bool DiskContents::sanity_checks(std::ofstream &diff_file) {
  std::cout << __func__ << std::endl;
  std::string base_path = "/mnt/snapshot";
  if (!makeFiles(base_path, diff_file)) {
    std::cout << "Failed: Couldn't create files in all directories" << std::endl;
    diff_file << "Failed: Couldn't create files in all directories" << std::endl;
    return false;
  }

  if (!deleteFiles(base_path, diff_file)) {
    std::cout << "Failed: Couldn't delete all the existing directories" << std::endl;
    diff_file << "Failed: Couldn't delete all the existing directories" << std::endl;
    return false;
  }

  std::cout << "Passed sanity checks" << std::endl;
  return true;
}


>>>>>>> 4c854421
} // namespace fs_testing<|MERGE_RESOLUTION|>--- conflicted
+++ resolved
@@ -215,11 +215,7 @@
       }
       fa.set_dir_attr(dir_entry);
       fa.set_stat_attr(&statbuf);
-<<<<<<< HEAD
-      contents[filename] = fa;
-=======
       contents[relative_path] = fa;
->>>>>>> 4c854421
       // If the entry is a directory and not . or .. make a recursive call
       get_contents(current_path.c_str());
     } else if (dir_entry->d_type == DT_LNK) {
@@ -229,16 +225,6 @@
         continue;
       }
       fa.set_stat_attr(&lstatbuf);
-<<<<<<< HEAD
-      contents[filename] = fa;
-    } else if (dir_entry->d_type == DT_REG) {
-      fa.set_md5sum(current_path);
-      fa.set_stat_attr(&statbuf);
-      contents[filename] = fa;
-    } else {
-      fa.set_stat_attr(&statbuf);
-      contents[filename] = fa;
-=======
       contents[relative_path] = fa;
     } else if (dir_entry->d_type == DT_REG) {
       fa.set_md5sum(current_path);
@@ -247,7 +233,6 @@
     } else {
       fa.set_stat_attr(&statbuf);
       contents[relative_path] = fa;
->>>>>>> 4c854421
     }
   } while (dir_entry = readdir(directory));
   closedir(directory);
@@ -488,8 +473,6 @@
   return false;
 }
 
-<<<<<<< HEAD
-=======
 bool isEmptyDirOrFile(std::string path) {
   DIR *directory = opendir(path.c_str());
   if (directory == NULL) {
@@ -611,5 +594,4 @@
 }
 
 
->>>>>>> 4c854421
 } // namespace fs_testing