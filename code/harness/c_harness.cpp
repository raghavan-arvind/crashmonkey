#include <fcntl.h>
#include <getopt.h>
#include <string.h>
#include <sys/stat.h>
#include <sys/types.h>
#include <sys/un.h>
#include <unistd.h>
#include <wait.h>

#include <iostream>
#include <string>
#include <vector>

#include "../utils/utils.h"
#include "../utils/communication/communication.h"
#include "../utils/communication/ServerSocket.h"
#include "Tester.h"
#include "../tests/BaseTestCase.h"
#include "ipc.h"

#define TEST_SO_PATH "tests/"
#define PERMUTER_SO_PATH "permuter/"
// TODO(ashmrtn): Find a good delay time to use for tests.
#define TEST_DIRTY_EXPIRE_TIME "500"
#define WRITE_DELAY 20
#define MOUNT_DELAY 3

#define DIRECTORY_PERMS \
  (S_IRUSR | S_IWUSR | S_IRGRP | S_IWGRP | S_IROTH | S_IWOTH)

#define OPTS_STRING "bd:f:e:l:m:np:r:s:t:v"

using std::cerr;
using std::cout;
using std::endl;
using std::string;
using fs_testing::Tester;
using fs_testing::utils::communication::ServerSocket;

static const option long_options[] = {
  {"background", no_argument, NULL, 'b'},
  {"test-dev", required_argument, NULL, 'd'},
  {"disk_size", required_argument, NULL, 'e'},
  {"flag-device", required_argument, NULL, 'f'},
  {"log-file", required_argument, NULL, 'l'},
  {"mount-opts", required_argument, NULL, 'm'},
  {"dry-run", no_argument, NULL, 'n'},
  {"permuter", required_argument, NULL, 'p'},
  {"reload-log-file", required_argument, NULL, 'r'},
  {"iterations", required_argument, NULL, 's'},
  {"fs-type", required_argument, NULL, 't'},
  {"verbose", no_argument, NULL, 'v'},
  {0, 0, 0, 0},
};

int main(int argc, char** argv) {
  string dirty_expire_time_centisecs(TEST_DIRTY_EXPIRE_TIME);
  unsigned long int test_sleep_delay = WRITE_DELAY;
  string fs_type("ext4");
  string flags_dev("/dev/vda");
  string test_dev("/dev/ram0");
  string mount_opts("");
  string log_file_save("");
  string log_file_load("");
  string permuter(PERMUTER_SO_PATH "RandomPermuter.so");
  bool background = false;
  bool dry_run = false;
  bool no_lvm = false;
  bool verbose = false;
  int iterations = 1000;
  int disk_size = 10240;
  int option_idx = 0;
  ServerSocket* background_com;

  // Parse command line arguments.
  for (int c = getopt_long(argc, argv, OPTS_STRING, long_options, &option_idx);
        c != -1;
        c = getopt_long(argc, argv, OPTS_STRING, long_options, &option_idx)) {
    switch (c) {
      case 'b':
        background = true;
        break;
      case 'f':
        flags_dev = string(optarg);
        break;
      case 'd':
        test_dev = string(optarg);
        break;
      case 'e':
        disk_size = atoi(optarg);
        break;
      case 'l':
        log_file_save = string(optarg);
        break;
      case 'm':
        mount_opts = string(optarg);
        break;
      case 'n':
        dry_run = 1;
        break;
      case 'p':
        permuter = string(optarg);
        break;
      case 'r':
        log_file_load = string(optarg);
        break;
      case 's':
        iterations = atoi(optarg);
        break;
      case 't':
        fs_type = string(optarg);
        break;
      case 'v':
        verbose = true;
        break;
      case '?':
      default:
        return -1;
    }
  }


  /*****************************************************************************
   * PHASE 0:
   * Basic setup of the test harness:
   * 1. check arguments are sane
   * 2. load up socket connections if/when needed
   * 3. load basic kernel modules
   * 4. load static objects for permuter and test case
   ****************************************************************************/
  const unsigned int test_case_idx = optind;

  cout << "========== PHASE 0: Setting up CrashMonkey basics =========="
    << endl;
  if (test_case_idx == argc) {
    cerr << "Please give a .so test case to load" << endl;
    return -1;
  }

  if (iterations < 0) {
    cerr << "Please give a positive number of iterations to run" << endl;
    return -1;
  }

  if (disk_size <= 0) {
    cerr << "Please give a positive number for the RAM disk size to use"
      << endl;
    return -1;
  }


  // Create a socket to coordinate with the outside world.
  if (background) {
    // TODO(ashmrtn): Fix permissions on the socket.
    /*
    struct stat socket_dir;
    int res = stat(SOCKET_DIR, &socket_dir);
    // Directory does not exist.
    if (res < 0 && errno == 2) {
      if (mkdir(SOCKET_DIR, DIRECTORY_PERMS) < 0) {
        cerr << "Error creating temp directory" << endl;
        delete background_com;
        return -1;
      }
    } else if (res < 0) {
      // Some other error.
      cerr << "Error trying to find temp directory" << endl;
      delete background_com;
      return -1;
    } else if (!S_ISDIR(socket_dir.st_mode)) {
      // Something there that's not a directory.
      cerr << "Something not a directory already exists at " << SOCKET_DIR
        << endl;
      delete background_com;
      return -1;
    }

    // Incorrect permissions.
    if ((socket_dir.st_mode & DIRECTORY_PERMS) != DIRECTORY_PERMS) {
      cout << "Changing permissions on " << SOCKET_DIR << " to be world "
        << "readable and writable" << endl;
      if (chmod(SOCKET_DIR, DIRECTORY_PERMS) < 0) {
        cerr << "Error changing permissions on " << SOCKET_DIR << endl;
        delete background_com;
        return -1;
      }
    }
    */

    background_com = new ServerSocket(SOCKET_NAME_OUTBOUND);
    if (background_com->Init() < 0) {
      int err_no = errno;
      cerr << "Error starting socket to listen on " << err_no << endl;
      delete background_com;
      return -1;
    }

    // TODO(ashmrtn): Fix permissions so we can still insert kernel modules
    // after we fork. Then uncomment the following.
    // We need to phone home and tell the process that made us that we are ready
    // for users to do things.
    /*
    if (bootstrap) {
      if (background_com->WaitAndSendInt(HARNESS_PREPARE_DONE) < 0) {
        cerr << "Error contacting stub bootstrap process" << endl;
        delete background_com;
        return -1;
      }
    }
    */
  }

  Tester test_harness(disk_size, verbose);

  cout << "Inserting RAM disk module" << endl;
  if (test_harness.insert_cow_brd() != SUCCESS) {
    cerr << "Error inserting RAM disk module" << endl;
    return -1;
  }
  test_harness.set_fs_type(fs_type);
  test_harness.set_device(test_dev);

  // Load the class being tested.
  cout << "Loading test case" << endl;
  if (test_harness.test_load_class(argv[test_case_idx]) != SUCCESS) {
    test_harness.cleanup_harness();
      return -1;
  }

  // Load the permuter to use for the test.
  // TODO(ashmrtn): Consider making a line in the test file which specifies the
  // permuter to use?
  cout << "Loading permuter" << endl;
  if (test_harness.permuter_load_class(permuter.c_str()) != SUCCESS) {
    test_harness.cleanup_harness();
      return -1;
  }

  // Update dirty_expire_time.
  cout << "Updating dirty_expire_time_centisecs" << endl;
  const char* old_expire_time =
    test_harness.update_dirty_expire_time(dirty_expire_time_centisecs.c_str());
  if (old_expire_time == NULL) {
    cerr << "Error updating dirty_expire_time_centisecs" << endl;
    test_harness.cleanup_harness();
    return -1;
  }


  /*****************************************************************************
   * PHASE 1:
   * Setup the base image of the disk for snapshots later. This could happen in
   * one of several ways:
   * 1. The -r flag specifies that there are log files which contain the disk
   *    image. These will now be loaded from disk
   * 2. The -b flag specifies that CrashMonkey is running as a "background"
   *    process of sorts and should listen on its socket for commands from the
   *    user telling it when to perform certain actions. The user is responsible
   *    for running their own pre-test setup methods at the proper times
   * 3. CrashMonkey is running as a standalone program. It will run the pre-test
   *    setup methods defined in the test case static object it loaded
   ****************************************************************************/

  cout << endl << "========== PHASE 1: Creating base disk image =========="
    << endl;
  // Run the normal test setup stuff if we don't have a log file.
  if (log_file_load.empty()) {
    /***************************************************************************
     * Setup for both background operation and standalone mode operation.
     **************************************************************************/
    if (flags_dev.empty()) {
      cerr << "No device to copy flags from given" << endl;
      return -1;
    }

    // Device flags only need set if we are logging requests.
    test_harness.set_flag_device(flags_dev);

    // Format test drive to desired type.
    cout << "Formatting test drive" << endl;
    if (test_harness.format_drive() != SUCCESS) {
      cerr << "Error formatting test drive" << endl;
      test_harness.cleanup_harness();
      return -1;
    }

    // Mount test file system for pre-test setup.
    cout << "Mounting test file system for pre-test setup\n";
    if (test_harness.mount_device_raw(mount_opts.c_str()) != SUCCESS) {
      cerr << "Error mounting test device" << endl;
      test_harness.cleanup_harness();
      return -1;
    }

    // TODO(ashmrtn): Close startup socket fd here.

    if (background) {
      cout << "+++++ Please run any needed pre-test setup +++++" << endl;
      /*************************************************************************
       * Background mode user setup. Wait for the user to tell use that they
       * have finished the pre-test setup phase.
       ************************************************************************/
      int command;
      do {
        if (background_com->WaitForInt(&command) < 0) {
          cerr << "Error getting command from socket" << endl;
          delete background_com;
          test_harness.cleanup_harness();
          return -1;
        }

        if (command != HARNESS_BEGIN_LOG) {
          if (background_com->SendInt(HARNESS_WRONG_COMMAND) < 0) {
            cerr << "Error sending response to client" << endl;
            delete background_com;
            test_harness.cleanup_harness();
            return -1;
          }
          background_com->CloseClient();
        }
      } while (command != HARNESS_BEGIN_LOG);
    } else {
      /*************************************************************************
       * Standalone mode user setup. Run the pre-test "setup()" method defined
       * in the test case. Run as a separate process for the sake of
       * cleanliness.
       ************************************************************************/
      cout << "Running pre-test setup\n";
      {
        const pid_t child = fork();
        if (child < 0) {
          cerr << "Error creating child process to run pre-test setup\n";
          test_harness.cleanup_harness();
        } else if (child != 0) {
          // Parent process should wait for child to terminate before proceeding.
          pid_t status;
          wait(&status);
          if (status != 0) {
            cerr << "Error in pre-test setup\n";
            test_harness.cleanup_harness();
          }
        } else {
          return test_harness.test_setup();
        }
      }
    }

    /***************************************************************************
     * Pre-test setup complete. Unmount the test file system and snapshot the
     * disk for use in workload and tests.
     **************************************************************************/
    // Unmount the test file system after pre-test setup.
    cout << "Unmounting test file system after pre-test setup\n";
    if (test_harness.umount_device() != SUCCESS) {
      test_harness.cleanup_harness();
      return -1;
    }

    // Create snapshot of disk for testing.
    cout << "Making new snapshot\n";
    if (test_harness.clone_device() != SUCCESS) {
      test_harness.cleanup_harness();
      return -1;
    }

    // If we're logging this test run then also save the snapshot.
    if (!log_file_save.empty()) {
      /*************************************************************************
       * The -l flag specifies that we should save the information for this
       * harness execution. Therefore, save the disk image we are using as the
       * base image for our snapshots.
       ************************************************************************/
      cout << "Saving snapshot to log file" << endl;
      if (test_harness.log_snapshot_save(log_file_save + "_snap")
          != SUCCESS) {
        test_harness.cleanup_harness();
        return -1;
      }
    }
  } else {
    /***************************************************************************
     * The -r flag specifies that we should load information from the provided
     * log file. Load the base disk image for snapshots here.
     **************************************************************************/
    // Load the snapshot in the log file and then write it to disk.
    cout << "Loading saved snapshot" << endl;
    if (test_harness.log_snapshot_load(log_file_load + "_snap") != SUCCESS) {
      test_harness.cleanup_harness();
      return -1;
    }
  }


  /*****************************************************************************
   * PHASE 2:
   * Obtain a series of disk epochs to operate on in the test phase of the
   * harness. Again, this could happen in one of several ways:
   * 1. The -r flag specifies that there are log files which contain the disk
   *    epochs. These will now be loaded from disk
   * 2. The -b flag specifies that CrashMonkey is running as a "background"
   *    process of sorts and should listen on its socket for commands from the
   *    user telling it when to perform certain actions. The user is responsible
   *    for running their own workload methods at the proper times
   * 3. CrashMonkey is running as a standalone program. It will run the workload
   *    methods defined in the test case static object it loaded
   ****************************************************************************/

  cout << endl << "========== PHASE 2: Recording user workload =========="
    << endl;
  // TODO(ashmrtn): Consider making a flag for this?
  cout << "Clearing caches" << endl;
  if (test_harness.clear_caches() != SUCCESS) {
    cerr << "Error clearing caches" << endl;
    test_harness.cleanup_harness();
    return -1;
  }

  // No log file given so run the test profile.
  if (log_file_load.empty()) {
    /***************************************************************************
     * Preparations for both background operation and standalone mode operation.
     **************************************************************************/

    // Insert the disk block wrapper into the kernel.
    cout << "Inserting wrapper module into kernel\n";
    if (test_harness.insert_wrapper() != SUCCESS) {
      cerr << "Error inserting kernel wrapper module\n";
      test_harness.cleanup_harness();
      return -1;
    }

    // Mount the file system under the wrapper module for profiling.
    cout << "Mounting wrapper file system\n";
    if (test_harness.mount_wrapper_device(mount_opts.c_str()) != SUCCESS) {
      cerr << "Error mounting wrapper file system\n";
      test_harness.cleanup_harness();
      return -1;
    }

    // TODO(ashmrtn): Can probably remove this...
    cout << "Sleeping after mount" << endl;
    unsigned int to_sleep = MOUNT_DELAY;
    do {
      to_sleep = sleep(to_sleep);
    } while (to_sleep > 0);

    // Get access to wrapper module ioctl functions via FD.
    cout << "Getting wrapper device ioctl fd\n";
    if (test_harness.get_wrapper_ioctl() != SUCCESS) {
      cerr << "Error opening device file\n";
      test_harness.cleanup_harness();
      return -1;
    }

    // Clear wrapper module logs prior to test profiling.
    cout << "Clearing wrapper device logs\n";
    test_harness.clear_wrapper_log();
    cout << "Enabling wrapper device logging\n";
    test_harness.begin_wrapper_logging();

<<<<<<< HEAD
    // Fork off a new process and run test profiling. Forking makes it easier to
    // handle making sure everything is taken care of in profiling and ensures
    // that even if all file handles aren't closed in the test process the parent
    // won't hang due to a busy mount point.
    cout << "Running test profile\n";
    {
      char *path = (char *) "harness.socket"; // TMP: test IPC module
      const pid_t child = fork();
      if (child < 0) {
        cerr << "Error spinning off test process\n";
        test_harness.cleanup_harness();
        return -1;
      } else if (child != 0) {
        // TMP: test IPC module
        int server = start_server(path);
        int client = accept_connection(server);
        pid_t status;
        wait(&status);
        if (status != 0) {
          cerr << "Error in test process\n";
=======
    /***************************************************************************
     * Run the actual workload that we will be testing.
     **************************************************************************/
    if (background) {
      /************************************************************************
       * Background mode user workload. Tell the user we have finished workload
       * preparations and are ready for them to run the workload since we are
       * now logging requests.
       ***********************************************************************/
      if (background_com->SendInt(HARNESS_LOG_READY) < 0) {
        cerr << "Error telling user ready for workload" << endl;
        delete background_com;
        test_harness.cleanup_harness();
        return -1;
      }
      background_com->CloseClient();

      cout << "+++++ Please run workload +++++" << endl;

      // Wait for the user to tell us they are done with the workload.
      int command;
      do {
        if (background_com->WaitForInt(&command) < 0) {
          cerr << "Error getting command from socket" << endl;
          delete background_com;
>>>>>>> 0e6ed699
          test_harness.cleanup_harness();
          return -1;
        }

        if (command != HARNESS_END_LOG) {
          if (background_com->SendInt(HARNESS_WRONG_COMMAND) < 0) {
            cerr << "Error sending response to client" << endl;
            delete background_com;
            test_harness.cleanup_harness();
            return -1;
          }
          background_com->CloseClient();
        }
      } while (command != HARNESS_END_LOG);
    } else {
      /*************************************************************************
       * Standalone mode user workload. Fork off a new process and run test
       * profiling. Forking makes it easier to handle making sure everything is
       * taken care of in profiling and ensures that even if all file handles
       * aren't closed in the process running the worload, the parent won't hang
       * due to a busy mount point.
       ************************************************************************/
      cout << "Running test profile\n";
      {
        const pid_t child = fork();
        if (child < 0) {
          cerr << "Error spinning off test process\n";
          test_harness.cleanup_harness();
          return -1;
        } else if (child != 0) {
          pid_t status;
          wait(&status);
          if (status != 0) {
            cerr << "Error in test process\n";
            test_harness.cleanup_harness();
            return -1;
          }
        } else {
          // Forked process' stuff.
          return test_harness.test_run();
        }
<<<<<<< HEAD
      } else {
        // Forked process' stuff.
        int r = test_harness.test_run();
        connect_server(path); // TMP: test IPC module
        return r;
=======
>>>>>>> 0e6ed699
      }
    }


    /***************************************************************************
     * Worload complete, Clean up things and end logging.
     **************************************************************************/

    // Wait a small amount of time for writes to propogate to the block
    // layer and then stop logging writes.
    cout << "Waiting for writeback delay\n";
    sleep(WRITE_DELAY);

    cout << "Disabling wrapper device logging" << std::endl;
    test_harness.end_wrapper_logging();
    cout << "Getting wrapper data\n";
    if (test_harness.get_wrapper_log() != SUCCESS) {
      test_harness.cleanup_harness();
      return -1;
    }

    cout << "Unmounting wrapper file system after test profiling\n";
    if (test_harness.umount_device() != SUCCESS) {
      cerr << "Error unmounting wrapper file system\n";
      test_harness.cleanup_harness();
      return -1;
    }

    cout << "Close wrapper ioctl fd\n";
    test_harness.put_wrapper_ioctl();
    cout << "Removing wrapper module from kernel\n";
    if (test_harness.remove_wrapper() != SUCCESS) {
      cerr << "Error cleaning up: remove wrapper module\n";
      test_harness.cleanup_harness();
      return -1;
    }

    // Write log data out to file if we're given a file.
    if (!log_file_save.empty()) {
      /*************************************************************************
       * The -l flag specifies that we should save the information for this
       * harness execution. Therefore, save the series of disk epochs we just
       * logged so they can be reused later if the -r flag is given.
       ************************************************************************/
      cout << "Saving logged profile data to disk" << endl;
      if (test_harness.log_profile_save(log_file_save + "_profile") != SUCCESS) {
        cerr << "Error saving logged test file" << endl;
        // TODO(ashmrtn): Remove this in later versions?
        test_harness.cleanup_harness();
        return -1;
      }
    }

    /***************************************************************************
     * Background mode. Tell the user we have finished logging and cleaning up
     * and that, if they need to, they can do a bit of cleanup on their end
     * before beginning testing.
     **************************************************************************/
    if (background) {
      if (background_com->SendInt(HARNESS_LOG_DONE) < 0) {
        cerr << "Error telling user done logging" << endl;
        delete background_com;
        test_harness.cleanup_harness();
        return -1;
      }
      background_com->CloseClient();
    }
  } else {
    /***************************************************************************
     * The -r flag specifies that we should load information from the provided
     * log file. Load the series of disk epochs which we will be operating on.
     **************************************************************************/
    cout << "Loading logged profile data from disk" << endl;
    if (test_harness.log_profile_load(log_file_load + "_profile") != SUCCESS) {
      cerr << "Error loading logged test file" << endl;
      test_harness.cleanup_harness();
      return -1;
    }
  }


  /*****************************************************************************
   * PHASE 3:
   * Now that we have finished gathering data, run tests to see if we can find
   * file system inconsistencies. Either:
   * 1. The -b flag specifies that CrashMonkey is running as a "background"
   *    process of sorts and should listen on its socket for the command telling
   *    it to begin testing
   * 2. CrashMonkey is running as a standalone program. It should immediately
   *    begin testing
   ****************************************************************************/

  if (background) {
    /***************************************************************************
     * Background mode. Wait for the user to tell us to start testing.
     **************************************************************************/
    int command;
    do {
      if (background_com->WaitForInt(&command) < 0) {
        cerr << "Error getting command from socket" << endl;
        delete background_com;
        test_harness.cleanup_harness();
        return -1;
      }

      if (command != HARNESS_RUN_TESTS) {
        if (background_com->SendInt(HARNESS_WRONG_COMMAND) < 0) {
          cerr << "Error sending response to client" << endl;
          delete background_com;
          test_harness.cleanup_harness();
          return -1;
        }
        background_com->CloseClient();
      }
    } while (command != HARNESS_RUN_TESTS);
  }

  cout << endl
    << "========== PHASE 3: Running tests based on recorded data =========="
    << endl;


  // TODO(ashmrtn): Fix the meaning of "dry-run". Right now it means do
  // everything but run tests (i.e. run setup and profiling but not testing.)
  if (!dry_run) {
    /***************************************************************************
     * Run tests and print the results of said tests.
     **************************************************************************/
    cout << "Writing profiled data to block device and checking with fsck\n";
    test_harness.test_check_random_permutations(iterations);
    test_harness.remove_cow_brd();

    cout << "Ran " << test_harness.test_test_stats[Tester::TESTS_RUN] << " tests"
          << endl
      << '\t' << test_harness.test_test_stats[Tester::TEST_FSCK_FAIL]
          << " tests fsck failed" << endl
      << '\t' << test_harness.test_test_stats[Tester::TEST_BAD_DATA]
          << " tests bad data" << endl
      << '\t' << test_harness.test_test_stats[Tester::TEST_FSCK_FIX]
          << " tests fsck fix" << endl
      << '\t' << test_harness.test_test_stats[Tester::TEST_PASS]
          << " tests passed" << endl
      << '\t' << test_harness.test_test_stats[Tester::TEST_ERR]
          << " tests errored" << endl;
    cout << "Time stats:" << endl;

    for (unsigned int i = 0; i < Tester::NUM_TIME; ++i) {
      cout << "\t" << (Tester::time_stats) i << ": "
        << test_harness.get_timing_stat((Tester::time_stats) i).count() << " ms"
        << endl;
    }
  }

  cout << endl << "========== PHASE 4: Cleaning up ==========" << endl;

  /*****************************************************************************
   * PHASE 4:
   * We have finished. Clean up the test harness. Tell the user we have finished
   * testing if the -b flag was given and we are running in background mode.
   ****************************************************************************/
  test_harness.cleanup_harness();

  if (background) {
    if (background_com->SendInt(HARNESS_TESTS_DONE) < 0) {
      cerr << "Error telling user done testing" << endl;
      delete background_com;
      test_harness.cleanup_harness();
      return -1;
    }
    delete background_com;
  }

  return 0;
}<|MERGE_RESOLUTION|>--- conflicted
+++ resolved
@@ -16,7 +16,6 @@
 #include "../utils/communication/ServerSocket.h"
 #include "Tester.h"
 #include "../tests/BaseTestCase.h"
-#include "ipc.h"
 
 #define TEST_SO_PATH "tests/"
 #define PERMUTER_SO_PATH "permuter/"
@@ -458,28 +457,6 @@
     cout << "Enabling wrapper device logging\n";
     test_harness.begin_wrapper_logging();
 
-<<<<<<< HEAD
-    // Fork off a new process and run test profiling. Forking makes it easier to
-    // handle making sure everything is taken care of in profiling and ensures
-    // that even if all file handles aren't closed in the test process the parent
-    // won't hang due to a busy mount point.
-    cout << "Running test profile\n";
-    {
-      char *path = (char *) "harness.socket"; // TMP: test IPC module
-      const pid_t child = fork();
-      if (child < 0) {
-        cerr << "Error spinning off test process\n";
-        test_harness.cleanup_harness();
-        return -1;
-      } else if (child != 0) {
-        // TMP: test IPC module
-        int server = start_server(path);
-        int client = accept_connection(server);
-        pid_t status;
-        wait(&status);
-        if (status != 0) {
-          cerr << "Error in test process\n";
-=======
     /***************************************************************************
      * Run the actual workload that we will be testing.
      **************************************************************************/
@@ -505,7 +482,6 @@
         if (background_com->WaitForInt(&command) < 0) {
           cerr << "Error getting command from socket" << endl;
           delete background_com;
->>>>>>> 0e6ed699
           test_harness.cleanup_harness();
           return -1;
         }
@@ -547,14 +523,6 @@
           // Forked process' stuff.
           return test_harness.test_run();
         }
-<<<<<<< HEAD
-      } else {
-        // Forked process' stuff.
-        int r = test_harness.test_run();
-        connect_server(path); // TMP: test IPC module
-        return r;
-=======
->>>>>>> 0e6ed699
       }
     }
 
