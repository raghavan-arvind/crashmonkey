TESTING := testing/log_on_off testing/test_get_log_ent_size
MODULES = cow_brd.c disk_wrapper.c
obj-m := $(addsuffix .o, $(basename $(MODULES)))
KDIR := /lib/modules/$(shell uname -r)/build
DEBUG_FLAGS += -g -DDEBUG
GCC = gcc
GPP = g++
GOPTS = -std=c++11
GOTPSSO = -shared -fPIC
UTILS_OBJS = utils/utils_c.o utils/utils.o
BUILD_DIR = ../build

default: cow_brd.ko disk_wrapper.ko $(UTILS_OBJS) $(BUILD_DIR)/harness \
		permuter/RandomPermuter.so user_tools

cow_brd.ko disk_wrapper.ko: $(MODULES)
	$(MAKE) -C $(KDIR) M=$(PWD) modules

<<<<<<< HEAD
harness: harness/c_harness.cpp default \
		disk_wrapper_ioctl.h harness/Tester.cpp harness/Tester.h \
		permuter/Permuter.h permuter/RandomPermuter.so \
		harness/ipc.h harness/ipc.c
	$(GPP) $(GOPTS) harness/c_harness.cpp harness/Tester.cpp \
		harness/ipc.c \
		$(UTILS_OBJS) \
		-ldl -o c_harness
=======
$(BUILD_DIR)/harness: harness/c_harness.cpp harness/Tester.cpp \
		$(UTILS_OBJS) $(BUILD_DIR)/utils/communication/ServerSocket.o \
		$(BUILD_DIR)/utils/communication/ClientSocket.o \
		$(BUILD_DIR)/utils/communication/BaseSocket.o
	$(GPP) $(GOPTS) $^ -ldl -o $(BUILD_DIR)/$@
>>>>>>> 0e6ed699

tests/%.so: tests/$(addsuffix .cpp, %) tests/BaseTestCase.h
	$(GPP) $(GOPTS) $(GOTPSSO) -Wl,-soname,$(notdir $@) \
		-o $@ $<
	
permuter/RandomPermuter.so: permuter/RandomPermuter.cpp permuter/RandomPermuter.h \
		disk_wrapper_ioctl.h $(UTILS_OBJS)
	$(GPP) $(GOPTS) $(GOTPSSO) -Wl,-soname,RandomPermuter.so \
		-o permuter/RandomPermuter.so permuter/RandomPermuter.cpp $(UTILS_OBJS)

utils/utils.o: utils/utils.h utils/utils.cpp disk_wrapper_ioctl.h
	$(GPP) $(GOPTS) -fPIC -o utils/utils.o -c utils/utils.cpp

utils/utils_c.o: utils/utils_c.h utils/utils_c.c disk_wrapper_ioctl.h
	$(GCC) -o utils/utils_c.o -c utils/utils_c.c \
		-I /usr/src/linux-headers-$(shell uname -r)/include/

user_tools/%: user_tools/$(addsuffix .cpp, %) \
		$(BUILD_DIR)/utils/communication/ClientSocket.o \
		$(BUILD_DIR)/utils/communication/BaseSocket.o \
		$(BUILD_DIR)/utils/communication/ClientCommandSender.o
	mkdir -p $(BUILD_DIR)/$(dir $@)
	$(GPP) $(GOPTS) -o $(BUILD_DIR)/$(dir $@)/$* $^

#user_tools: user_tools/begin_setup user_tools/end_setup user_tools/begin_log
user_tools: user_tools/begin_log user_tools/end_log user_tools/begin_tests

$(BUILD_DIR)/utils/communication/%.o: utils/communication/%.cpp
	mkdir -p $(dir $@)
	$(GPP) -c $(GOPTS) -o $@ $<

run_no_log: harness tests/echo_sub_dir.so
	sudo ./c_harness -f /dev/sda -t ext4 -m barrier -d /dev/cow_ram0 \
		-e 10240 tests/echo_sub_dir.so

run_no_log_huge: harness tests/echo_sub_dir_huge.so
	sudo ./c_harness -f /dev/sda -t ext4 -m barrier -d /dev/cow_ram0 \
		-e 15360 -s $(NUM_TESTS) tests/echo_sub_dir_huge.so

run_no_log_big: harness tests/echo_sub_dir_big.so
	sudo ./c_harness -f /dev/sda -t ext4 -m barrier -d /dev/cow_ram0 \
		-e 10240 -s $(NUM_TESTS) tests/echo_sub_dir_big.so

run_no_log_direct: harness tests/sub_dir_odirect.so
	sudo ./c_harness -f /dev/sda -t ext4 -m barrier -d /dev/cow_ram0 \
		-e 10240 -s $(NUM_TESTS) tests/sub_dir_odirect.so

run_no_log_mmap: harness tests/sub_dir_mmap.so
	sudo ./c_harness -f /dev/sda -t ext4 -m barrier -d /dev/cow_ram0 \
		-e 10240 -s $(NUM_TESTS) tests/sub_dir_mmap.so

run_no_log_no_sync: harness tests/echo_sub_dir_no_sync.so
	sudo ./c_harness -f /dev/sda -t ext4 -m barrier -d /dev/cow_ram0 \
		-e 10240 tests/echo_sub_dir_no_sync.so

clean:
	$(MAKE) -C $(KDIR) M=$(PWD) clean
	rm -f $(TESTING) tests/*.so c_harness permute *.o *.so utils/*.o permuter/*.so \
		ioctl_test
	rm -rf $(BUILD_DIR)/*<|MERGE_RESOLUTION|>--- conflicted
+++ resolved
@@ -16,22 +16,11 @@
 cow_brd.ko disk_wrapper.ko: $(MODULES)
 	$(MAKE) -C $(KDIR) M=$(PWD) modules
 
-<<<<<<< HEAD
-harness: harness/c_harness.cpp default \
-		disk_wrapper_ioctl.h harness/Tester.cpp harness/Tester.h \
-		permuter/Permuter.h permuter/RandomPermuter.so \
-		harness/ipc.h harness/ipc.c
-	$(GPP) $(GOPTS) harness/c_harness.cpp harness/Tester.cpp \
-		harness/ipc.c \
-		$(UTILS_OBJS) \
-		-ldl -o c_harness
-=======
 $(BUILD_DIR)/harness: harness/c_harness.cpp harness/Tester.cpp \
 		$(UTILS_OBJS) $(BUILD_DIR)/utils/communication/ServerSocket.o \
 		$(BUILD_DIR)/utils/communication/ClientSocket.o \
 		$(BUILD_DIR)/utils/communication/BaseSocket.o
 	$(GPP) $(GOPTS) $^ -ldl -o $(BUILD_DIR)/$@
->>>>>>> 0e6ed699
 
 tests/%.so: tests/$(addsuffix .cpp, %) tests/BaseTestCase.h
 	$(GPP) $(GOPTS) $(GOTPSSO) -Wl,-soname,$(notdir $@) \
