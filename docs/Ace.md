--- conflicted
+++ resolved
@@ -65,13 +65,9 @@
 clean_dir
 ```
 
-<<<<<<< HEAD
-The definition of `check_consistency` and `clean_dir` as well as all other helper functions can be found [here](../code/tests/ace-base/base_xfstest.sh). For information explaining how to run the adapters directly, refer to the the beginning of the following files for [Crashmonkey](../ace/cmAdapter.py) and [xfstest](../ace/xfstestAdapter.py) respectively.
-=======
-The definition of `check_consistency` and `clean_dir` as well as all other helper functions can be found [here](../ace/base_xfstest.sh). The [XFSTest adapter](../ace/xfstestAdapter.py) itself can be run with the following required arguments:
+The definition of `check_consistency` and `clean_dir` as well as all other helper functions can be found [here](../code/tests/ace-base/base_xfstest.sh). The [XFSTest adapter](../ace/xfstestAdapter.py) itself can be run with the following required arguments:
 
 ```
---base_file BASE_FILE,             -b BASE_FILE       Base test file to generate workload
 --test_file TEST_FILE,             -t TEST_FILE       J lang test skeleton to generate workload
 --target_path TARGET_PATH,         -p TARGET_PATH     Directory to save the generated test files
 --test_number TEST_NUMBER,         -n TEST_NUMBER     The test number following xfstest convention. 
@@ -83,13 +79,12 @@
 For example, in running the following:
 
 ```
-python2 xfstestAdapter.py -b ../ace/base_xfstest.sh -t <J-LANG FILE> -p output/ -n 001 -f generic
+python2 xfstestAdapter.py -t <J-LANG FILE> -p output/ -n 001 -f generic
 ```
 
-would create `output/001` and `output/001.out` from the given J-lang file.  Note that the base file at `../ace/base_xfstest.sh` should be used for every use of the XFSTest adapter.
+would create `output/001` and `output/001.out` from the given J-lang file. 
 
 For more information explaining how to run the adapters directly, refer to the beginning of the following files for [Crashmonkey](../ace/cmAdapter.py) and [xfstest](../ace/xfstestAdapter.py) respectively.
->>>>>>> ef7e524b
 
 ---
 ### Bounds used by Ace ###
